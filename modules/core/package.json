--- conflicted
+++ resolved
@@ -21,12 +21,7 @@
     "build": "npm run clean && npm run build-es6 && npm run build-esm && npm run build-es5"
   },
   "dependencies": {
-<<<<<<< HEAD
-    "@deck.gl/experimental-layers": "^6.0.0",
-    "@xviz/builder": "./../xviz/modules/builder",
-=======
     "@deck.gl/experimental-layers": "^6.0.4",
->>>>>>> 0d1dbccd
     "@xviz/parser": "./../xviz/modules/parser",
     "color": "^3.0.0",
     "d3-fetch": "^1.1.0",
