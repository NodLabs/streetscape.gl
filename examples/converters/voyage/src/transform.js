--- conflicted
+++ resolved
@@ -31,28 +31,17 @@
   let frameNum = 0;
   let startTime = null;
   let frameTime = null;
-<<<<<<< HEAD
-  await bag.readFrames(frame => {
+  await bag.readFrames(async frame => {
     if (frameNum < frameLimit) {
       frameTime = frame.keyTopic.timestamp.toDate();
       if (!startTime) {
         startTime = frameTime;
       }
 
-      const xvizFrame = converter.convertFrame(frame);
+      const xvizFrame = await converter.convertFrame(frame);
       xvizWriter.writeFrame(outputDir, frameNum, xvizFrame);
       frameNum++;
     }
-=======
-  await bag.readFrames(async (frame) => {
-    frameTime = frame.keyTopic.timestamp.toDate();
-    if (!startTime) {
-      startTime = frameTime;
-    }
-    const xvizFrame = await converter.convertFrame(frame);
-    xvizWriter.writeFrame(outputDir, frameNum, xvizFrame);
-    frameNum++;
->>>>>>> 1983b4c4
   });
 
   // Write metadata file
