import {setXvizSettings, setXvizConfig, XvizObject, XvizObjectCollection} from '@xviz/parser';

XvizObject.setDefaultCollection(new XvizObjectCollection({ObjectType: XvizObject}));

<<<<<<< HEAD
const TRACKLET_TYPE = {
  VEHICLE: 'Car',
  BICYCLE: 'Cyclist',
  PEDESTRIAN: 'Pedestrian',
  LARGE_VEHICLE: 'Van',
  UNRECOGNIZED: 'Unknown'
};

const VGCC = [-121.753868103027343750, 37.290493011474609375, 204.159072875976562500];
const SPRINGFIELD = [-121.75191, 37.3059663, 0];

// ocs-lite implementation specific
// refactor to stylesheet?
const TRACKLET_COLOR_PALETTE = {
  [TRACKLET_TYPE.LARGE_VEHICLE]: [[38, 126, 99]],
  [TRACKLET_TYPE.BICYCLE]: [[218, 112, 191]],
  [TRACKLET_TYPE.PEDESTRIAN]: [[254, 197, 100]],
  [TRACKLET_TYPE.VEHICLE]: [[125, 221, 215]],
  [TRACKLET_TYPE.UNRECOGNIZED]: [[166, 165, 165]]
};

=======
>>>>>>> 13e9673c
export const XVIZ_SETTINGS = {
  TIME_WINDOW: 400
};

setXvizSettings(XVIZ_SETTINGS);

export const XVIZ_CONFIG = {
  PRIMARY_POSE_STREAM: 'vehicle-pose',
  OBJECT_STREAM: 'tracklets',
<<<<<<< HEAD
  STREAM_BLACKLIST: [],
  NON_RENDERING_STREAMS: [],
  // ocs-lite implementation specific
  VIDEO_STREAM_PATTERNS: {IMAGE: /^$/, VIDEO: /^$/},

  OBJECT_LABEL: TRACKLET_TYPE,
  OBJECT_LABEL_COLOR_PALETTE: TRACKLET_COLOR_PALETTE,

  // PLUGIN METHODS
  getVehiclePose: logSlice => {
    return logSlice.getStream('vehicle-pose', null);
  },
  // secondary vehicle pose? or remove it?
  // could be another channel
  getGhostVehiclePose: logSlice => {
    return null;
  },
  getTrackedObjectPosition: (logSlice, trackedObjectId) => {
    return null;
  },
  postProcessMetadata: (metadata, data) => {
    if (data.styles) {
      metadata.styles = data.styles;
    }
  },
  postProcessVehiclePose: datum => {
    return {
      mapOrigin: VGCC,
      mapPose: null,
      vehiclePose: new Pose(datum)
    };
  },
  postProcessPrimitive: p => p,
  getObjectFeatures: logData => {
    // Find XVIZ object polygon features
    return logData.features.tracklets || [];
  },

  // atg specific
  // could be moved to `postProcessPose`
  annotateObjectFeatures: () => {},
  getLabelNameFromStream: stream => stream,
  getPrimitiveAnnotations: () => {},
  // isPointCloud,
  // filterPrimitive,
  observeObjects: () => {}
=======
>>>>>>> 13e9673c

  observeObject: XvizObject.observe
};

setXvizConfig(XVIZ_CONFIG);<|MERGE_RESOLUTION|>--- conflicted
+++ resolved
@@ -2,30 +2,6 @@
 
 XvizObject.setDefaultCollection(new XvizObjectCollection({ObjectType: XvizObject}));
 
-<<<<<<< HEAD
-const TRACKLET_TYPE = {
-  VEHICLE: 'Car',
-  BICYCLE: 'Cyclist',
-  PEDESTRIAN: 'Pedestrian',
-  LARGE_VEHICLE: 'Van',
-  UNRECOGNIZED: 'Unknown'
-};
-
-const VGCC = [-121.753868103027343750, 37.290493011474609375, 204.159072875976562500];
-const SPRINGFIELD = [-121.75191, 37.3059663, 0];
-
-// ocs-lite implementation specific
-// refactor to stylesheet?
-const TRACKLET_COLOR_PALETTE = {
-  [TRACKLET_TYPE.LARGE_VEHICLE]: [[38, 126, 99]],
-  [TRACKLET_TYPE.BICYCLE]: [[218, 112, 191]],
-  [TRACKLET_TYPE.PEDESTRIAN]: [[254, 197, 100]],
-  [TRACKLET_TYPE.VEHICLE]: [[125, 221, 215]],
-  [TRACKLET_TYPE.UNRECOGNIZED]: [[166, 165, 165]]
-};
-
-=======
->>>>>>> 13e9673c
 export const XVIZ_SETTINGS = {
   TIME_WINDOW: 400
 };
@@ -35,55 +11,6 @@
 export const XVIZ_CONFIG = {
   PRIMARY_POSE_STREAM: 'vehicle-pose',
   OBJECT_STREAM: 'tracklets',
-<<<<<<< HEAD
-  STREAM_BLACKLIST: [],
-  NON_RENDERING_STREAMS: [],
-  // ocs-lite implementation specific
-  VIDEO_STREAM_PATTERNS: {IMAGE: /^$/, VIDEO: /^$/},
-
-  OBJECT_LABEL: TRACKLET_TYPE,
-  OBJECT_LABEL_COLOR_PALETTE: TRACKLET_COLOR_PALETTE,
-
-  // PLUGIN METHODS
-  getVehiclePose: logSlice => {
-    return logSlice.getStream('vehicle-pose', null);
-  },
-  // secondary vehicle pose? or remove it?
-  // could be another channel
-  getGhostVehiclePose: logSlice => {
-    return null;
-  },
-  getTrackedObjectPosition: (logSlice, trackedObjectId) => {
-    return null;
-  },
-  postProcessMetadata: (metadata, data) => {
-    if (data.styles) {
-      metadata.styles = data.styles;
-    }
-  },
-  postProcessVehiclePose: datum => {
-    return {
-      mapOrigin: VGCC,
-      mapPose: null,
-      vehiclePose: new Pose(datum)
-    };
-  },
-  postProcessPrimitive: p => p,
-  getObjectFeatures: logData => {
-    // Find XVIZ object polygon features
-    return logData.features.tracklets || [];
-  },
-
-  // atg specific
-  // could be moved to `postProcessPose`
-  annotateObjectFeatures: () => {},
-  getLabelNameFromStream: stream => stream,
-  getPrimitiveAnnotations: () => {},
-  // isPointCloud,
-  // filterPrimitive,
-  observeObjects: () => {}
-=======
->>>>>>> 13e9673c
 
   observeObject: XvizObject.observe
 };
