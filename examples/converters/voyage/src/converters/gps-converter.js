--- conflicted
+++ resolved
@@ -1,4 +1,5 @@
-<<<<<<< HEAD
+import LocalCartesian from '../lib/local-cartesian';
+
 function quaternionToEuler({w, x, y, z}) {
   const ysqr = y * y;
   const t0 = -2.0 * (ysqr + z * z) + 1.0;
@@ -18,66 +19,17 @@
   return ans;
 }
 
-// The current xviz-viewer application expects to have
-// pose in lat, lng.  Manually convert here from reference point
-function positionToLatLng(lat, lon, position) {
-  // Earth’s radius, sphere
-  const R = 6378137;
-
-  // offsets in meters
-  const dn = position.y;
-  const de = position.x;
-
-  // Coordinate offsets in radians
-  const dLat = dn / R;
-  const dLon = de / (R * Math.cos((Math.PI * lat) / 180));
-
-  // OffsetPosition, decimal degrees
-  const latitude = lat + (dLat * 180) / Math.PI;
-  const longitude = lon + (dLon * 180) / Math.PI;
-  const altitude = 0;
-
-  return {latitude, longitude, altitude};
-}
-=======
-import LocalCartesian from '../lib/local-cartesian';
->>>>>>> 1983b4c4
-
 export class GPSDataSource {
   constructor(origin) {
     // XVIZ stream names produced by this converter
     this.VEHICLE_POSE = 'vehicle-pose';
-<<<<<<< HEAD
     this.VEHICLE_TRAJECTORY = '/vehicle/trajectory';
-  }
-
-  convertFrame(frame, xvizBuilder) {
-    this._buildPose(frame, xvizBuilder);
-    this._buildTrajectory(frame, xvizBuilder);
-  }
-
-  _buildPose(frame, xvizBuilder) {
-=======
     this.localCartesian = new LocalCartesian(origin.latitude, origin.longitude, origin.altitude);
   }
 
-  quaternionToEuler({w, x, y, z}) {
-    const ysqr = y * y;
-    const t0 = -2.0 * (ysqr + z * z) + 1.0;
-    const t1 = +2.0 * (x * y + w * z);
-    let t2 = -2.0 * (x * z - w * y);
-    const t3 = +2.0 * (y * z + w * x);
-    const t4 = -2.0 * (x * x + ysqr) + 1.0;
-
-    t2 = t2 > 1.0 ? 1.0 : t2;
-    t2 = t2 < -1.0 ? -1.0 : t2;
-
-    const ans = {};
-    ans.pitch = Math.asin(t2);
-    ans.roll = Math.atan2(t3, t4);
-    ans.yaw = Math.atan2(t1, t0);
-
-    return ans;
+  async convertFrame(frame, xvizBuilder) {
+    await this._buildPose(frame, xvizBuilder);
+    this._buildTrajectory(frame, xvizBuilder);
   }
 
   // The current xviz-viewer application expects to have
@@ -89,8 +41,7 @@
     return {latitude, longitude, altitude};
   }
 
-  async convertFrame(frame, xvizBuilder) {
->>>>>>> 1983b4c4
+  async _buildPose(frame, xvizBuilder) {
     const {timestamp, message} = frame.keyTopic;
 
     // Every frame *MUST* have a pose. The pose can be considered
@@ -98,20 +49,16 @@
     // of the system.
 
     // Position, decimal degrees
-<<<<<<< HEAD
-    const latLng = positionToLatLng(37.3059663, -121.75191, message.pose.position);
+    const lla = await this.poseToLatLng(message.pose.position);
     const rotation = quaternionToEuler(message.pose.orientation);
-=======
-    const lla = await this.poseToLatLng(message.pose.position);
-    const rotation = this.quaternionToEuler(message.pose.orientation);
->>>>>>> 1983b4c4
 
     xvizBuilder.pose(this.VEHICLE_POSE, {
       ...lla,
       ...rotation,
       time: timestamp.toDate().getTime(),
       /* This pose is in x, y, z local cartesian coordinates */
-      ...message.pose
+      ...message.pose.position,
+      z: 0
     });
   }
 
