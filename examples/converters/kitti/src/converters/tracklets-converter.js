--- conflicted
+++ resolved
@@ -135,15 +135,6 @@
         fillColor: '#D6A00080',
         strokeColor: '#D6A000'
       })
-<<<<<<< HEAD
-      // laser scanner relative to GPS position
-      // http://www.cvlibs.net/datasets/kitti/setup.php
-      .pose({
-        x: 0.81,
-        y: -0.32,
-        z: 1.73
-      })
-=======
       .pose(this.FIXTURE_TRANSFORM_POSE)
 
       .stream(this.TRACKLETS_TRACKING_POINT)
@@ -163,7 +154,6 @@
         fillColor: '#0040E0'
       })
       .pose(this.FIXTURE_TRANSFORM_POSE)
->>>>>>> 0d1dbccd
 
       .stream(this.TRACKLETS_TRAJECTORY)
       .category('primitive')
@@ -173,17 +163,7 @@
         strokeWidth: 0.3,
         strokeWidthMinPixels: 1
       })
-<<<<<<< HEAD
-      // laser scanner relative to GPS position
-      // http://www.cvlibs.net/datasets/kitti/setup.php
-      .pose({
-        x: 0.81,
-        y: -0.32,
-        z: 1.73
-      });
-=======
       .pose(this.FIXTURE_TRANSFORM_POSE);
->>>>>>> 0d1dbccd
   }
 
   _convertFrame(frame_index) {
