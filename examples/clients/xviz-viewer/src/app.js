--- conflicted
+++ resolved
@@ -4,16 +4,9 @@
 
 import React, {PureComponent} from 'react';
 import {render} from 'react-dom';
-
-<<<<<<< HEAD
-import {XVIZStreamLoader, LogViewer, PlaybackControl, VIEW_MODES} from 'streetscape.gl';
-import {Form} from 'monochrome-ui';
-
 import qs from 'query-string';
-=======
 import {XVIZStreamLoader, LogViewer, PlaybackControl, XvizPanel, VIEW_MODES} from 'streetscape.gl';
 import {Form} from 'monochrome-ui';
->>>>>>> 0d1dbccd
 
 import {SETTINGS, MAPBOX_TOKEN, MAP_STYLE, CAR} from './constants';
 
@@ -22,11 +15,7 @@
 class Example extends PureComponent {
   state = {
     log: new XVIZStreamLoader({
-<<<<<<< HEAD
       logGuid: this.props.logGuid,
-=======
-      logGuid: 'mock',
->>>>>>> 0d1dbccd
       serverConfig: {
         defaultLogLength: 30000,
         serverUrl: 'ws://localhost:8081',
@@ -58,10 +47,7 @@
         <div id="map-view">
           <LogViewer
             log={log}
-<<<<<<< HEAD
-=======
             mapboxApiAccessToken={MAPBOX_TOKEN}
->>>>>>> 0d1dbccd
             mapStyle={MAP_STYLE}
             car={CAR}
             viewMode={VIEW_MODES[settings.viewMode]}
