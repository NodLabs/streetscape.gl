--- conflicted
+++ resolved
@@ -18,13 +18,10 @@
 
 The log to render - an [XVIZLoader](/docs/api-reference/xviz-loader-interface.md) object.
 
-<<<<<<< HEAD
-=======
 ##### `mapboxApiAccessToken` (String, optional)
 
 A [Mapbox API access token](https://www.mapbox.com).
 
->>>>>>> 0d1dbccd
 ##### `mapStyle` (Object|String, optional)
 
 A [Mapbox style](https://www.mapbox.com/mapbox-gl-js/api/#map) to render the base map with.
