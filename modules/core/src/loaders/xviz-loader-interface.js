import {getXvizSettings} from '@xviz/parser';
import {clamp} from 'math.gl';

<<<<<<< HEAD
=======
import {getTimeSeries} from '../utils/metrics-helper';
>>>>>>> 0d1dbccd
import createSelector from '../utils/create-selector';

/* eslint-disable callback-return */
export default class XVIZLoaderInterface {
  constructor(options = {}) {
    this.options = options;
    this._debug = options.debug || (() => {});
    this.callbacks = {};

    this.listeners = [];
    this.state = {};
    this._version = 0;
<<<<<<< HEAD
=======
    this.timestamp = null;
>>>>>>> 0d1dbccd
  }

  /* Event types:
   * - ready
   * - update
   * - finish
   * - error
   */
  on(eventType, cb) {
    this.callbacks[eventType] = this.callbacks[eventType] || [];
    this.callbacks[eventType].push(cb);
    return this;
  }

  off(eventType, cb) {
    const callbacks = this.callbacks[eventType];
    if (callbacks) {
      const index = callbacks.indexOf(cb);
      if (index >= 0) {
        callbacks.splice(index, 1);
      }
    }
    return this;
  }

  emit(eventType, eventArgs) {
    const callbacks = this.callbacks[eventType];
    if (callbacks) {
      for (const cb of callbacks) {
        cb(eventType, eventArgs);
      }
    }
  }

  subscribe(instance) {
    this.listeners.push(instance);
  }

  unsubscribe(instance) {
    const index = this.listeners.findIndex(o => o === instance);
    if (index >= 0) {
      this.listeners.splice(index, 1);
    }
  }

  get(key) {
    return this.state[key];
  }

  set(key, value) {
    if (this.state[key] !== value) {
      this.state[key] = value;
      this._version++;
      this.listeners.forEach(o => o(this._version));
    }
  }

  /* Connection API */
  isOpen() {
    return false;
  }

  connect() {
    throw new Error('not implemented');
  }

  seek(timestamp) {
    const metadata = this.getMetadata();

    if (metadata) {
      const startTime = this.getLogStartTime();
      const endTime = this.getLogEndTime();
      timestamp = clamp(timestamp, startTime, endTime);
    }

    this.set('timestamp', timestamp);
  }

  close() {
    throw new Error('not implemented');
  }

  /* Data selector API */

  getCurrentTime = () => this.get('timestamp');

  getMetadata = () => this.get('metadata');

  getLogSynchronizer = () => this.get('logSynchronizer');

  getStreams = () => this.get('streams');

<<<<<<< HEAD
  getLogStartTime = createSelector(this, this.getMetadata, metadata => {
    return metadata && metadata.start_time + getXvizSettings().TIME_WINDOW;
  });

  getLogEndTime = createSelector(this, this.getMetadata, metadata => {
    return metadata && metadata.end_time;
  });

=======
>>>>>>> 0d1dbccd
  getBufferRange() {
    throw new Error('not implemented');
  }

<<<<<<< HEAD
=======
  getLogStartTime = createSelector(this, this.getMetadata, metadata => {
    return metadata && metadata.start_time + getXvizSettings().TIME_WINDOW;
  });

  getLogEndTime = createSelector(this, this.getMetadata, metadata => {
    return metadata && metadata.end_time;
  });

>>>>>>> 0d1dbccd
  getCurrentFrame = createSelector(
    this,
    [this.getLogSynchronizer, this.getMetadata, this.getCurrentTime, this.getStreams],
    (logSynchronizer, metadata, timestamp, streams) => {
      if (logSynchronizer && metadata && Number.isFinite(timestamp)) {
        logSynchronizer.setTime(timestamp);
        return logSynchronizer.getCurrentFrame(metadata.streams);
      }
      return null;
    }
  );

<<<<<<< HEAD
=======
  getTimeDomain = createSelector(
    this,
    [this.getLogStartTime, this.getLogEndTime],
    (logStartTime, logEndTime) => [logStartTime, logEndTime]
  );

  // TODO add declare ui metadata
  getTimeSeries = createSelector(this, [this.getMetadata, this.getStreams], (metadata, streams) =>
    getTimeSeries({metadata, streams})
  );

>>>>>>> 0d1dbccd
  /* Private actions */
  _setMetadata(metadata) {
    this.set('metadata', metadata);
    const timestamp = this.get('timestamp');
    const newTimestamp = Number.isFinite(timestamp) ? timestamp : metadata.start_time;
    this.seek(newTimestamp);
  }
}<|MERGE_RESOLUTION|>--- conflicted
+++ resolved
@@ -1,10 +1,7 @@
 import {getXvizSettings} from '@xviz/parser';
 import {clamp} from 'math.gl';
 
-<<<<<<< HEAD
-=======
 import {getTimeSeries} from '../utils/metrics-helper';
->>>>>>> 0d1dbccd
 import createSelector from '../utils/create-selector';
 
 /* eslint-disable callback-return */
@@ -17,10 +14,7 @@
     this.listeners = [];
     this.state = {};
     this._version = 0;
-<<<<<<< HEAD
-=======
     this.timestamp = null;
->>>>>>> 0d1dbccd
   }
 
   /* Event types:
@@ -113,7 +107,10 @@
 
   getStreams = () => this.get('streams');
 
-<<<<<<< HEAD
+  getBufferRange() {
+    throw new Error('not implemented');
+  }
+
   getLogStartTime = createSelector(this, this.getMetadata, metadata => {
     return metadata && metadata.start_time + getXvizSettings().TIME_WINDOW;
   });
@@ -122,23 +119,6 @@
     return metadata && metadata.end_time;
   });
 
-=======
->>>>>>> 0d1dbccd
-  getBufferRange() {
-    throw new Error('not implemented');
-  }
-
-<<<<<<< HEAD
-=======
-  getLogStartTime = createSelector(this, this.getMetadata, metadata => {
-    return metadata && metadata.start_time + getXvizSettings().TIME_WINDOW;
-  });
-
-  getLogEndTime = createSelector(this, this.getMetadata, metadata => {
-    return metadata && metadata.end_time;
-  });
-
->>>>>>> 0d1dbccd
   getCurrentFrame = createSelector(
     this,
     [this.getLogSynchronizer, this.getMetadata, this.getCurrentTime, this.getStreams],
@@ -151,8 +131,6 @@
     }
   );
 
-<<<<<<< HEAD
-=======
   getTimeDomain = createSelector(
     this,
     [this.getLogStartTime, this.getLogEndTime],
@@ -164,7 +142,6 @@
     getTimeSeries({metadata, streams})
   );
 
->>>>>>> 0d1dbccd
   /* Private actions */
   _setMetadata(metadata) {
     this.set('metadata', metadata);
